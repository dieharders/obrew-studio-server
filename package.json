--- conflicted
+++ resolved
@@ -1,10 +1,6 @@
 {
   "name": "obrew-studio-server",
-<<<<<<< HEAD
   "version": "0.11.6",
-=======
-  "version": "0.11.5",
->>>>>>> 78103307
   "author": "OpenBrewAi",
   "license": "MIT",
   "productName": "Obrew Studio Engine",
