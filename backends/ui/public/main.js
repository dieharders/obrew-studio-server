--- conflicted
+++ resolved
@@ -222,17 +222,15 @@
     createAppCards(data.hosted_apps)
   }
 
-<<<<<<< HEAD
   // Generate QR code
   updateQRCode(data)
-=======
+
   // Set value for server status
   const sslEnabled = await window.pywebview.api.get_ssl_setting()
   const sslEl = document.getElementById('serverStatus')
   if (sslEl) {
     sslEl.textContent = `${sslEnabled ? 'Running (SSL)' : 'Running'}`
   }
->>>>>>> 4778378e
 }
 
 function showPreServerView() {
@@ -425,16 +423,10 @@
       window.frontend.state = data
     }
 
-<<<<<<< HEAD
-=======
     // Set current version state
     const currVer = await window.pywebview.api.get_current_version()
     window.frontend.state.current_version = currVer || ''
 
-    // Generate QR code
-    updateQRCode(data)
-
->>>>>>> 4778378e
     // Parse page with data
     const hostEl = document.getElementById('host')
     if (hostEl) {
