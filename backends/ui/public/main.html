--- conflicted
+++ resolved
@@ -1,65 +1,4 @@
-<<<<<<< HEAD
-<link rel="stylesheet" href="main.css" />
-<script type="text/javascript" src="main.js"></script>
-
-<!-- Header with version -->
-<div class="header">
-  <div class="header-info">
-    <p id="version" class="code">Version {{?}}</p>
-    <a id="docs-link" class="code" href="{{local_url}}:{{port}}/docs" target="_blank">
-      {{local_url}}:{{port}}/docs
-    </a>
-  </div>
-</div>
-
-<!-- Message Toast -->
-<div class="messageToast" id="messageToast">
-  <p id="messageBannerContent"></p>
-  <button class="toast-dismiss-btn" onclick="dismissToast()" aria-label="Dismiss">
-    <svg viewBox="0 0 24 24" width="16" height="16" fill="currentColor">
-      <path
-        d="M19 6.41L17.59 5 12 10.59 6.41 5 5 6.41 10.59 12 5 17.59 6.41 19 12 13.41 17.59 19 19 17.59 13.41 12z"
-      />
-    </svg>
-  </button>
-</div>
-
-<!-- Main Content Container -->
-<div class="content">
-  <!-- Settings Button (Top Right Corner) -->
-  <button class="settingsIconBtn" onclick="openSettingsModal()" title="Settings">
-    <svg viewBox="0 0 24 24" width="20" height="20" fill="currentColor">
-      <path
-        d="M19.14,12.94c0.04-0.3,0.06-0.61,0.06-0.94c0-0.32-0.02-0.64-0.07-0.94l2.03-1.58c0.18-0.14,0.23-0.41,0.12-0.61 l-1.92-3.32c-0.12-0.22-0.37-0.29-0.59-0.22l-2.39,0.96c-0.5-0.38-1.03-0.7-1.62-0.94L14.4,2.81c-0.04-0.24-0.24-0.41-0.48-0.41 h-3.84c-0.24,0-0.43,0.17-0.47,0.41L9.25,5.35C8.66,5.59,8.12,5.92,7.63,6.29L5.24,5.33c-0.22-0.08-0.47,0-0.59,0.22L2.74,8.87 C2.62,9.08,2.66,9.34,2.86,9.48l2.03,1.58C4.84,11.36,4.8,11.69,4.8,12s0.02,0.64,0.07,0.94l-2.03,1.58 c-0.18,0.14-0.23,0.41-0.12,0.61l1.92,3.32c0.12,0.22,0.37,0.29,0.59,0.22l2.39-0.96c0.5,0.38,1.03,0.7,1.62,0.94l0.36,2.54 c0.05,0.24,0.24,0.41,0.48,0.41h3.84c0.24,0,0.44-0.17,0.47-0.41l0.36-2.54c0.59-0.24,1.13-0.56,1.62-0.94l2.39,0.96 c0.22,0.08,0.47,0,0.59-0.22l1.92-3.32c0.12-0.22,0.07-0.47-0.12-0.61L19.14,12.94z M12,15.6c-1.98,0-3.6-1.62-3.6-3.6 s1.62-3.6,3.6-3.6s3.6,1.62,3.6,3.6S13.98,15.6,12,15.6z"
-      />
-    </svg>
-  </button>
-
-  <!-- PRE-SERVER STATE -->
-  <div id="preServerView" class="view-state">
-    <!-- Logo -->
-    <div class="logo-container">
-      <div class="logo-image"></div>
-    </div>
-
-    <!-- Welcome Section -->
-    <!-- <div class="welcome-section">
-      <h1>Welcome to Obrew!</h1>
-      <p class="subtitle">Start your local AI server to begin</p>
-    </div> -->
-
-    <!-- Update Toast Notification -->
-    <div id="updateToast" class="updateToast">
-      <div class="update-content">
-        <p id="updateVersion" class="update-title">New update available:</p>
-        <p class="update-link">
-          Download: <a id="updateLink" href="https://www.openbrew.ai" target="_blank">here</a>
-        </p>
-        <p id="updateAsset" class="update-size">Size:</p>
-      </div>
-      <button class="toast-dismiss-btn" onclick="dismissUpdateToast()" aria-label="Dismiss">
-=======
-<!doctype html>
+<!DOCTYPE html>
 <html lang="en">
   <head>
     <meta charset="UTF-8" />
@@ -69,7 +8,7 @@
     <link rel="stylesheet" href="main.css" />
     <script type="text/javascript" src="global.js" blocking="render"></script>
     <script type="text/javascript" src="main.js"></script>
-    <title>Obrew Studio</title>
+    <title>Obrew</title>
     <!-- Include the Google Font -->
     <link
       rel="stylesheet"
@@ -81,7 +20,6 @@
     <div class="messageToast" id="messageToast">
       <p id="messageBannerContent"></p>
       <button class="toast-dismiss-btn" onclick="dismissToast()" aria-label="Dismiss">
->>>>>>> 4778378e
         <svg viewBox="0 0 24 24" width="16" height="16" fill="currentColor">
           <path
             d="M19 6.41L17.59 5 12 10.59 6.41 5 5 6.41 10.59 12 5 17.59 6.41 19 12 13.41 17.59 19 19 17.59 13.41 12z"
@@ -90,18 +28,6 @@
       </button>
     </div>
 
-<<<<<<< HEAD
-    <!-- Primary Action: Start Server -->
-    <div class="primary-action-section">
-      <button class="btn btn-primary btn-xlarge" id="startServerBtn" onclick="startServerOnly()">
-        <svg class="btn-icon" viewBox="0 0 24 24" width="24" height="24" fill="currentColor">
-          <path d="M8 5v14l11-7z" />
-        </svg>
-        Start Obrew
-      </button>
-      <p class="help-text">Start your local AI server to begin</p>
-    </div>
-=======
     <!-- Main Content Container -->
     <div class="content">
       <!-- PRE-SERVER STATE -->
@@ -120,13 +46,6 @@
           <div class="logo-image"></div>
         </div>
 
-        <!-- Welcome Section -->
-        <div class="welcome-section">
-          <h1>Welcome to Obrew!</h1>
-          <p class="subtitle">Start your local AI server to begin</p>
-        </div>
->>>>>>> 4778378e
-
         <!-- Update Toast Notification -->
         <div id="updateToast" class="updateToast">
           <div class="update-content">
@@ -147,13 +66,17 @@
 
         <!-- Primary Action: Start Server -->
         <div class="primary-action-section">
-          <button class="btn btn-primary btn-large" id="startServerBtn" onclick="startServerOnly()">
+          <p class="welcome-title">Start your local AI to begin</p>
+          <button
+            class="btn btn-primary btn-xlarge"
+            id="startServerBtn"
+            onclick="startServerOnly()"
+          >
             <svg class="btn-icon" viewBox="0 0 24 24" width="24" height="24" fill="currentColor">
               <path d="M8 5v14l11-7z" />
             </svg>
-            Start Server
+            Start Obrew
           </button>
-          <!-- <p class="help-text">Launch the server to access all features</p> -->
         </div>
 
         <!-- Connection Options -->
@@ -240,42 +163,6 @@
               </div>
             </div>
 
-<<<<<<< HEAD
-  <!-- POST-SERVER STATE -->
-  <div id="postServerView" class="view-state" hidden>
-    <!-- Server Dashboard Card -->
-    <form class="connection-form" style="margin-top: 3rem">
-      <div class="form-header">
-        <div class="form-header-icon" style="background-color: #4ade80">
-          <svg viewBox="0 0 24 24" width="40" height="40" fill="#15803d">
-            <path
-              d="M20 2H4c-1.1 0-2 .9-2 2v4c0 1.1.9 2 2 2h16c1.1 0 2-.9 2-2V4c0-1.1-.9-2-2-2zm-5 5h-2V5h2v2zm4 0h-2V5h2v2zm1 5H4c-1.1 0-2 .9-2 2v4c0 1.1.9 2 2 2h16c1.1 0 2-.9 2-2v-4c0-1.1-.9-2-2-2zm-5 5h-2v-2h2v2zm4 0h-2v-2h2v2z"
-            />
-          </svg>
-        </div>
-        <div class="form-header-title">
-          <h2>Server Online</h2>
-          <p class="section-subtitle">Monitor information going through the AI system.</p>
-        </div>
-      </div>
-      <!-- Header with Status and QR Code -->
-      <div class="dashboard-header">
-        <div class="status-section">
-          <!-- Server Actions -->
-          <!-- <div class="status-badge status-online">
-            <span class="status-indicator"></span>
-            Server Online
-          </div> -->
-          <div class="dashboard-actions">
-            <button class="btn btn-danger" id="shutdownBtn" onclick="handleShutdownServer()">
-              <svg class="btn-icon" viewBox="0 0 24 24" width="32" height="32" fill="currentColor">
-                <path
-                  d="M13 3h-2v10h2V3zm4.83 2.17l-1.42 1.42C17.99 7.86 19 9.81 19 12c0 3.87-3.13 7-7 7s-7-3.13-7-7c0-2.19 1.01-4.14 2.58-5.42L6.17 5.17C4.23 6.82 3 9.26 3 12c0 4.97 4.03 9 9 9s9-4.03 9-9c0-2.74-1.23-5.18-3.17-6.83z"
-                />
-              </svg>
-              Shutdown Server
-            </button>
-=======
             <!-- QR Code Preview (clickable) -->
             <div class="qr-preview" onclick="openQRModal()" title="Click to view full size">
               <img
@@ -287,7 +174,6 @@
               />
               <p class="qr-preview-label">Scan to Connect</p>
             </div>
->>>>>>> 4778378e
           </div>
 
           <!-- Metrics Grid -->
@@ -309,50 +195,6 @@
               </div>
             </div>
 
-<<<<<<< HEAD
-      <!-- Metrics Grid -->
-      <div class="dashboard-metrics">
-        <div class="dashboard-metric">
-          <div class="metric-icon-new">
-            <svg viewBox="0 0 24 24" width="28" height="28" fill="#64748b">
-              <path
-                d="M20 18c1.1 0 1.99-.9 1.99-2L22 6c0-1.1-.9-2-2-2H4c-1.1 0-2 .9-2 2v10c0 1.1.9 2 2 2H0v2h24v-2h-4zM4 6h16v10H4V6z"
-              />
-            </svg>
-          </div>
-          <div class="metric-info">
-            <p class="metric-label-new">Server Address</p>
-            <p class="metric-value-new" id="serverAddress">http://localhost:8008</p>
-          </div>
-        </div>
-
-        <div class="dashboard-metric">
-          <div class="metric-icon-new">
-            <svg viewBox="0 0 24 24" width="28" height="28" fill="#22c55e">
-              <path
-                d="M12 2C6.48 2 2 6.48 2 12s4.48 10 10 10 10-4.48 10-10S17.52 2 12 2zm-2 15l-5-5 1.41-1.41L10 14.17l7.59-7.59L19 8l-9 9z"
-              />
-            </svg>
-          </div>
-          <div class="metric-info">
-            <p class="metric-label-new">Status</p>
-            <p class="metric-value-new" id="serverStatus">Running</p>
-          </div>
-        </div>
-
-        <div class="dashboard-metric">
-          <div class="metric-icon-new">
-            <svg viewBox="0 0 24 24" width="28" height="28" fill="#3b82f6">
-              <path
-                d="M11.99 2C6.47 2 2 6.48 2 12s4.47 10 9.99 10C17.52 22 22 17.52 22 12S17.52 2 11.99 2zM12 20c-4.42 0-8-3.58-8-8s3.58-8 8-8 8 3.58 8 8-3.58 8-8 8zm.5-13H11v6l5.25 3.15.75-1.23-4.5-2.67z"
-              />
-            </svg>
-          </div>
-          <div class="metric-info">
-            <p class="metric-label-new">Uptime</p>
-            <p class="metric-value-new" id="serverUptime">0:00:00</p>
-          </div>
-=======
             <div class="dashboard-metric">
               <div class="metric-icon-new">
                 <svg viewBox="0 0 24 24" width="28" height="28" fill="#22c55e">
@@ -444,20 +286,10 @@
               </div>
             </div>
           </form>
->>>>>>> 4778378e
         </div>
       </div>
     </div>
 
-<<<<<<< HEAD
-        <div class="dashboard-metric">
-          <div class="metric-icon-new">
-            <svg viewBox="0 0 24 24" width="28" height="28" fill="#8b5cf6">
-              <path
-                d="M12 2C6.48 2 2 6.48 2 12s4.48 10 10 10 10-4.48 10-10S17.52 2 12 2zm-1 17.93c-3.95-.49-7-3.85-7-7.93 0-.62.08-1.21.21-1.79L9 15v1c0 1.1.9 2 2 2v1.93zm6.9-2.54c-.26-.81-1-1.39-1.9-1.39h-1v-3c0-.55-.45-1-1-1H8v-2h2c.55 0 1-.45 1-1V7h2c1.1 0 2-.9 2-2v-.41c2.93 1.19 5 4.06 5 7.41 0 2.08-.8 3.97-2.1 5.39z"
-              />
-            </svg>
-=======
     <!-- QR Code Modal -->
     <div id="qrModal" class="modal" onclick="closeQRModal()">
       <div class="modal-content qr-modal-content" onclick="event.stopPropagation()">
@@ -465,7 +297,6 @@
           <div class="modal-header-title">
             <h2>Connect Remotely</h2>
             <p class="modal-description">Scan this QR code to connect from your mobile device</p>
->>>>>>> 4778378e
           </div>
           <button class="modal-close-btn" onclick="closeQRModal()">
             <svg viewBox="0 0 24 24" width="24" height="24" fill="currentColor">
