--- conflicted
+++ resolved
@@ -311,13 +311,9 @@
     try:
         repo_id = payload.repo_id
         filename = payload.filename
-<<<<<<< HEAD
         cache_dir = os.path.join(os.getcwd(), common.MODELS_CACHE_DIR)
-=======
->>>>>>> ef1fc724
         # repo_type = "model" # optional, specify type of data, defaults to model
         # local_dir = "" # optional, downloaded file will be placed under this directory
-        cache_dir = os.path.join(os.getcwd(), common.MODELS_CACHE_DIR)
 
         # Resume from prev download progress if no path record found
         resume_download = False
@@ -339,10 +335,7 @@
         common.save_text_model(
             {
                 "repoId": repo_id,
-<<<<<<< HEAD
                 "savePath": {filename: ""},
-=======
->>>>>>> ef1fc724
             }
         )
 
@@ -352,17 +345,13 @@
             repo_id=repo_id,
             filename=filename,
             cache_dir=cache_dir,
-<<<<<<< HEAD
             resume_download=resume_download,
             # local_dir=cache_dir,
             # local_dir_use_symlinks=False,
             # repo_type=repo_type,
-=======
-            # local_dir=cache_dir,
-            # local_dir_use_symlinks=False,
-            # repo_type=repo_type,
-            # resume_download=True,
-        )
+        )
+        if not isinstance(file_path, str):
+            raise Exception("Path is not string.")
 
         # Get actual file path
         [model_cache_info, repo_revisions] = common.scan_cached_repo(
@@ -371,25 +360,10 @@
         # file_path = os.path.join(os.getcwd(), download_path)
         file_path = common.get_cached_blob_path(
             repo_revisions=repo_revisions, filename=filename
->>>>>>> ef1fc724
         )
         if not isinstance(file_path, str):
             raise Exception("Path is not string.")
 
-<<<<<<< HEAD
-        # Get actual file path
-        [model_cache_info, repo_revisions] = common.scan_cached_repo(
-            cache_dir=cache_dir, repo_id=repo_id
-        )
-        # file_path = os.path.join(os.getcwd(), download_path)
-        file_path = common.get_cached_blob_path(
-            repo_revisions=repo_revisions, filename=filename
-        )
-        if not isinstance(file_path, str):
-            raise Exception("Path is not string.")
-
-=======
->>>>>>> ef1fc724
         # Save finalized details to disk
         common.save_text_model(
             {
