--- conflicted
+++ resolved
@@ -96,10 +96,7 @@
     storedPath && setSavePath(storedPath)
     const currModel = localStorage.getItem(ITEM_CURRENT_MODEL)
     currModel && setCurrentTextModel(currModel)
-<<<<<<< HEAD
-=======
     // Load stored model from storage if found
->>>>>>> b6f5f659
     if (storedPath && currModel)
       loadTextModelAction({ modelId: currModel, pathToModel: storedPath })
 
